{
  "name": "backend",
  "version": "1.0.0",
  "description": "Task Management System",
  "main": "dist/index.js",
  "scripts": {
    "build": "tsc",
<<<<<<< HEAD
    "start": "node dist/index.js",
    "dev": "ts-node src/index.ts",
    "dev:watch": "nodemon --exec ts-node src/index.ts",
    "clean": "rimraf dist",
    "test": "jest",
    "test:watch": "jest --watch",
    "test:coverage": "jest --coverage",
    "test:ci": "jest --ci --coverage --watchAll=false",
    "test:unit": "jest --testPathPattern=tests/.*\\.test\\.ts$",
    "test:integration": "jest --testPathPattern=tests/.*\\.integration\\.test\\.ts$",
    "test:services": "jest --testPathPattern=tests/.*\\.service\\.test\\.ts$",
    "test:e2e": "jest --testPathPattern=tests/.*\\.e2e\\.test\\.ts$",
    "test:setup": "node test-runner.js --skip-lint --skip-type-check",
    "test:full": "node test-runner.js --coverage --cleanup",
    "test:quick": "node test-runner.js --skip-lint --skip-type-check",
    "test:validate": "node validate-tests.js",
    "test:db:reset": "dotenv -e .env.test -- npx prisma migrate reset --force",
    "test:db:setup": "dotenv -e .env.test -- npx prisma migrate deploy"
=======
    "start": "ts-node index.ts",
    "dev": "npm run build && node dist/index.js",
    "seed": "npm run build && node dist/prisma/seed.js",
    "generate-embeddings": "npm run build && node scripts/generate-missing-embeddings.js",
    "generate-embeddings:ts": "npx ts-node --esm scripts/generate-missing-embeddings.ts"
>>>>>>> 15816051
  },
  "author": "Umesha J.A.U.C.",
  "license": "ISC",
  "dependencies": {
    "@aws-sdk/client-s3": "^3.896.0",
    "@aws-sdk/client-ses": "^3.872.0",
    "@aws-sdk/s3-request-presigner": "^3.873.0",
    "@googlemaps/google-maps-services-js": "^3.4.2",
    "@prisma/client": "6.15.0",
    "@types/amqplib": "^0.10.7",
    "@types/aws-sdk": "^2.7.4",
    "@types/multer": "^2.0.0",
    "@types/pg": "^8.15.5",
    "@types/socket.io": "^3.0.1",
    "amqplib": "^0.10.9",
    "aws-sdk": "^2.1692.0",
    "axios": "^1.12.2",
    "bcrypt": "^6.0.0",
    "cors": "^2.8.5",
    "dotenv": "^17.2.1",
    "express": "^5.1.0",
    "express-rate-limit": "^8.1.0",
    "joi": "^17.13.3",
    "jsonwebtoken": "^9.0.2",
    "multer": "^2.0.2",
    "nodemon": "^3.1.10",
    "pg": "^8.16.3",
    "prisma": "^6.12.0",
    "socket.io": "^4.8.1",
    "socket.io-client": "^4.8.1"
  },
  "devDependencies": {
    "@types/cors": "^2.8.19",
    "@types/express": "^5.0.3",
    "@types/jest": "^30.0.0",
    "@types/node": "^24.5.2",
    "@types/socket.io": "^3.0.1",
    "@types/supertest": "^6.0.3",
    "cors": "^2.8.5",
    "jest": "^30.1.3",
    "nodemon": "^3.1.10",
    "rimraf": "^6.0.1",
    "supertest": "^7.1.4",
    "ts-jest": "^29.4.3",
    "ts-node": "^10.9.2",
    "typescript": "^5.9.2"
  }
}<|MERGE_RESOLUTION|>--- conflicted
+++ resolved
@@ -5,32 +5,16 @@
   "main": "dist/index.js",
   "scripts": {
     "build": "tsc",
-<<<<<<< HEAD
-    "start": "node dist/index.js",
-    "dev": "ts-node src/index.ts",
-    "dev:watch": "nodemon --exec ts-node src/index.ts",
-    "clean": "rimraf dist",
-    "test": "jest",
-    "test:watch": "jest --watch",
-    "test:coverage": "jest --coverage",
-    "test:ci": "jest --ci --coverage --watchAll=false",
-    "test:unit": "jest --testPathPattern=tests/.*\\.test\\.ts$",
-    "test:integration": "jest --testPathPattern=tests/.*\\.integration\\.test\\.ts$",
-    "test:services": "jest --testPathPattern=tests/.*\\.service\\.test\\.ts$",
-    "test:e2e": "jest --testPathPattern=tests/.*\\.e2e\\.test\\.ts$",
-    "test:setup": "node test-runner.js --skip-lint --skip-type-check",
-    "test:full": "node test-runner.js --coverage --cleanup",
-    "test:quick": "node test-runner.js --skip-lint --skip-type-check",
-    "test:validate": "node validate-tests.js",
-    "test:db:reset": "dotenv -e .env.test -- npx prisma migrate reset --force",
-    "test:db:setup": "dotenv -e .env.test -- npx prisma migrate deploy"
-=======
     "start": "ts-node index.ts",
     "dev": "npm run build && node dist/index.js",
-    "seed": "npm run build && node dist/prisma/seed.js",
-    "generate-embeddings": "npm run build && node scripts/generate-missing-embeddings.js",
-    "generate-embeddings:ts": "npx ts-node --esm scripts/generate-missing-embeddings.ts"
->>>>>>> 15816051
+    "seed": "npm run build && node dist/prisma/seed.js"
+  },
+  "repository": {
+    "type": "git",
+    "url": "git+https://github.com/CS3203-Project/backend.git"
+  },
+  "prisma": {
+    "seed": "node --loader ts-node/esm prisma/seed.ts"
   },
   "author": "Umesha J.A.U.C.",
   "license": "ISC",
