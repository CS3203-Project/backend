{
  "name": "backend",
  "version": "1.0.0",
  "main": "index.ts",
  "type": "module",
  "scripts": {
    "build": "tsc",
    "start": "ts-node index.ts",
    "dev": "npm run build && node dist/index.js",
    "seed": "npm run build && node dist/prisma/seed.js"
  },
  "repository": {
    "type": "git",
    "url": "git+https://github.com/CS3203-Project/backend.git"
  },
  "prisma": {
<<<<<<< HEAD
    "seed": "node --loader ts-node/esm prisma/seed.ts"
=======
    "seed": "npm run build && node dist/prisma/seed.js"
>>>>>>> b51d17ba
  },
  "author": "",
  "license": "ISC",
  "bugs": {
    "url": "https://github.com/CS3203-Project/backend/issues"
  },
  "homepage": "https://github.com/CS3203-Project/backend#readme",
  "description": "",
  "dependencies": {
    "@prisma/client": "^6.12.0",
    "@prisma/extension-accelerate": "^2.0.2",
    "@types/multer": "^2.0.0",
    "aws-sdk": "^2.1692.0",
    "bcrypt": "^6.0.0",
    "cors": "^2.8.5",
    "dotenv": "^17.2.1",
    "express": "^5.1.0",
    "joi": "^17.13.3",
    "jsonwebtoken": "^9.0.2",
    "multer": "^2.0.2",
    "nodemon": "^3.1.10",
    "prisma": "^6.12.0"
  },
  "devDependencies": {
    "@types/bcrypt": "^6.0.0",
    "@types/cors": "^2.8.19",
    "@types/express": "^5.0.3",
    "@types/joi": "^17.2.2",
    "@types/jsonwebtoken": "^9.0.10",
    "@types/node": "^24.2.0",
    "ts-node": "^10.9.2",
    "typescript": "^5.9.2"
  }
}<|MERGE_RESOLUTION|>--- conflicted
+++ resolved
@@ -14,11 +14,7 @@
     "url": "git+https://github.com/CS3203-Project/backend.git"
   },
   "prisma": {
-<<<<<<< HEAD
     "seed": "node --loader ts-node/esm prisma/seed.ts"
-=======
-    "seed": "npm run build && node dist/prisma/seed.js"
->>>>>>> b51d17ba
   },
   "author": "",
   "license": "ISC",
