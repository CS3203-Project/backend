import type { Request, Response, NextFunction } from 'express';
<<<<<<< HEAD
import { register, login, getProfile, updateProfile, deleteProfile, checkEmailExists, searchUsers, getUserById } from '../services/user.service.js';
=======
import { register, login, getProfile, updateProfile, deleteProfile, checkEmailExists, searchUsers, createAdmin } from '../services/user.service.js';
>>>>>>> c996a33d
import { uploadToS3, deleteFromS3 } from '../utils/s3.js';

export const createUser = async (req: Request, res: Response, next: NextFunction) => {
  try {
            const { email, firstName, lastName, password, imageUrl, location, address, phone, socialmedia } = req.body;
            const user = await register({ email, firstName, lastName, password, imageUrl, location, address, phone, socialmedia });
    res.status(201).json({ message: 'User registered', user });
  } catch (err) {
    next(err);
  }
};

export const createAdminUser = async (req: Request, res: Response, next: NextFunction) => {
  try {
    const { email, firstName, lastName, password, imageUrl, location, address, phone, socialmedia } = req.body;
    const admin = await createAdmin({ email, firstName, lastName, password, imageUrl, location, address, phone, socialmedia });
    res.status(201).json({ 
      message: 'Admin user created successfully', 
      admin 
    });
  } catch (err) {
    next(err);
  }
};

export const checkEmailExistsController = async (req: Request, res: Response, next: NextFunction) => {
  try {
    const { email } = req.query;
    if (!email) {
      return res.status(400).json({ message: 'Email is required' });
    }
    const exists = await checkEmailExists(email as string);
    res.status(200).json({ exists });
  } catch (err) {
    next(err);
  }
};

export const loginUser = async (req: Request, res: Response) => {
    try {
    const result = await login(req.body);
    res.status(200).json({ message: 'Login successful', ...result });
  } catch (err: any) {
    res.status(401).json({ message: err.message });
  }
};

export const getUserProfile = async (req: Request, res: Response, next: NextFunction) => {
  try {
    const user = await getProfile((req as any).user.id);
    res.status(200).json(user);
  } catch (err) {
    next(err);
  }
};

export const updateUserProfile = async (req: Request, res: Response, next: NextFunction) => {
  try {
    let imageUrl = req.body.imageUrl;
    
    // If a new image file is uploaded, upload it to S3
    if ((req as any).file) {
      // Get current user to check if they have an existing image
      const currentUser = await getProfile((req as any).user.id);
      
      // Upload new image to S3
      imageUrl = await uploadToS3((req as any).file, 'profile-images');
      
      // Delete old image if it exists and is from S3
      if (currentUser.imageUrl && currentUser.imageUrl.includes('amazonaws.com')) {
        await deleteFromS3(currentUser.imageUrl);
      }
    }
    
    const updateData = { ...req.body };
    if (imageUrl) {
      updateData.imageUrl = imageUrl;
    }
    
    // Parse socialmedia if it's a JSON string
    if (updateData.socialmedia && typeof updateData.socialmedia === 'string') {
      try {
        updateData.socialmedia = JSON.parse(updateData.socialmedia);
      } catch (e) {
        // If parsing fails, treat it as an array with single item
        updateData.socialmedia = [updateData.socialmedia];
      }
    }
    
    const updatedUser = await updateProfile((req as any).user.id, updateData);
    res.status(200).json({ message: 'Profile updated', user: updatedUser });
  } catch (err) {
    next(err);
  }
};

export const deleteUserProfile = async (req: Request, res: Response, next: NextFunction) => {
  try {
    await deleteProfile((req as any).user.id);
    res.status(200).json({ message: 'Profile deleted' });
  } catch (err) {
    next(err);
  }
};

export const searchUsersController = async (req: Request, res: Response, next: NextFunction) => {
  try {
    const { q } = req.query;
    if (!q) {
      return res.status(400).json({ message: 'Search query is required' });
    }
    const users = await searchUsers(q as string);
    res.status(200).json(users);
  } catch (err) {
    next(err);
  }
};

export const uploadImageController = async (req: Request, res: Response, next: NextFunction) => {
  try {
    if (!(req as any).file) {
      return res.status(400).json({ message: 'No image file provided' });
    }

    // Upload image to S3
    const imageUrl = await uploadToS3((req as any).file, 'uploads');
    
    res.status(200).json({ 
      message: 'Image uploaded successfully',
      imageUrl 
    });
  } catch (err) {
    next(err);
  }
};

export const getUserByIdController = async (req: Request, res: Response, next: NextFunction) => {
  try {
    const { userId } = req.params;
    if (!userId) {
      return res.status(400).json({ message: 'User ID is required' });
    }
    const user = await getUserById(userId);
    res.status(200).json(user);
  } catch (err) {
    next(err);
  }
};<|MERGE_RESOLUTION|>--- conflicted
+++ resolved
@@ -1,9 +1,5 @@
 import type { Request, Response, NextFunction } from 'express';
-<<<<<<< HEAD
-import { register, login, getProfile, updateProfile, deleteProfile, checkEmailExists, searchUsers, getUserById } from '../services/user.service.js';
-=======
-import { register, login, getProfile, updateProfile, deleteProfile, checkEmailExists, searchUsers, createAdmin } from '../services/user.service.js';
->>>>>>> c996a33d
+import { register, login, getProfile, updateProfile, deleteProfile, checkEmailExists, searchUsers, getUserById, createAdmin } from '../services/user.service.js';
 import { uploadToS3, deleteFromS3 } from '../utils/s3.js';
 
 export const createUser = async (req: Request, res: Response, next: NextFunction) => {
